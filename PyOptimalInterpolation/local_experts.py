
import os
import re
import time
import datetime
import gpflow
import numpy as np
import pandas as pd
import xarray as xr
from abc import ABC, abstractmethod
from typing import List, Dict, Tuple, Union, Type

import warnings

from PyOptimalInterpolation.decorators import timer
from PyOptimalInterpolation.dataloader import DataLoader
import PyOptimalInterpolation.models as models
from PyOptimalInterpolation.models import BaseGPRModel
from PyOptimalInterpolation.utils import json_serializable, check_prev_oi_config, get_previous_oi_config, config_func, \
    dict_of_array_to_dict_of_dataframe

# TODO: change print statements to use logging
class LocalExpertOI:

    # when reading in data
    file_suffix_engine_map = {
        "csv": "read_csv",
        "tsv": "read_csv",
        "h5": "HDFStore",
        "zarr": "zarr",
        "nc": "netcdf4"
    }

    def __init__(self,
                 locations: Union[Dict, None]=None,
                 data: Union[Dict, None]=None,
                 model: Union[Dict, None]=None):

        # TODO: make locations, data, model attributes with arbitrary structures
        #  maybe just dicts with their relevant attributes stored within

        self.constraints = None
        self.model_init_params = None
        self.model_load_params = None
        self.model = None
        self.local_select = None
        self.global_select = None
        self.coords_col = None
        self.obs_col = None

        
        self.config = {}

        # ------
        # Location
        # ------

        # set self.expert_locs
        if locations is None:
            locations = {}
        assert isinstance(locations, dict)

        self.set_expert_locations(**locations)

        # ------
        # Data (source)
        # ------

        if data is None:
            data = {}
        assert isinstance(data, dict)

        self.set_data(**data)

        # ------
        # Model
        # ------

        if model is None:
            model = {}
        assert isinstance(model, dict)
        
        self.set_model(**model)


    def set_data(self,
                 data_source=None,
                 table=None,
                 engine=None,
                 obs_col=None,
                 coords_col=None,
                 global_select=None,
                 local_select=None,
                 col_funcs=None):

        # --
        # store parameters to config
        # --

        # TODO: non JSON serializable objects may cause issues if trying to re-run with later
        config = {}
        locs = locals()
        for k in range(self.set_data.__code__.co_argcount):
            var = self.set_data.__code__.co_varnames[k]
            if var == "self":
                continue
            else:
                config[var] = locs[var]
        self.config["data"] = json_serializable(config)
        
        # ---

        # TODO: 'file' should be changed to data_source
        if data_source is not None:
            # set data_source attribute
            self.set_data_source(data_source=data_source,
                                 engine=engine)

        # set data related attributes
        # TODO: should these be stored nested in another attribute - use dict?
        # for _ in ['obs_col', 'coords_col', 'global_select', 'local_select', 'col_funcs']:
        #     if _ in data:
        #         setattr(self, _, data[_])
        #     else:
        #         setattr(self, _, None)

        # TODO: assign these differently
        self.obs_col = obs_col
        self.coords_col = coords_col
        self.global_select = global_select
        self.local_select = local_select
        self.col_funcs = col_funcs
        self.table = table


    def set_data_source(self, data_source, engine=None, verbose=False, **kwargs):

        # TODO: allow engine to not be case sensitive
        # TODO: allow for files to be handled by DataLoader.read_flat_files()
        #  - i.e. let file be a dict to be unpacked into read_flat_files, set engine = "read_flat_files"
        # TODO: add verbose statements

        # read in or connect to data

        # if engine is None then infer from file name
        if (engine is None) & isinstance(data_source, str):
            # from the beginning (^) match any character (.) zero
            # or more times (*) until last (. - require escape with \)
            file_suffix = re.sub("^.*\.", "", data_source)

            assert file_suffix in self.file_suffix_engine_map, \
                f"file_suffix: {file_suffix} not in file_suffix_engine_map: {self.file_suffix_engine_map}"

            engine = self.file_suffix_engine_map[file_suffix]

            if verbose:
                print(f"engine not provide, inferred '{engine}' from file suffix '{file_suffix}'")

        # connect / read in data

        # available pandas read method
        pandas_read_methods = [i for i in dir(pd) if re.search("^read", i)]
        # xr.open_dataset engines
        xr_dataset_engine = ["netcdf4", "scipy", "pydap", "h5netcdf", "pynio", "cfgrib", \
                             "pseudonetcdf", "zarr"]

        # self._data_file = data_source
        self._data_engine = engine

        self.data_source = None
        # read in via pandas
        if engine in pandas_read_methods:
            self.data_source = getattr(pd, engine)(data_source, **kwargs)
        # xarray open_dataset
        elif engine in xr_dataset_engine:
            self.data_source = xr.open_dataset(data_source, engine=engine, **kwargs)
        # or hdfstore
        elif engine == "HDFStore":
            self.data_source = pd.HDFStore(data_source, mode="r", **kwargs)
        else:
            warnings.warn(f"file: {data_source} was not read in as\n"
                          f"engine: {engine}\n was not understood. "
                          f"data_source was not set")
            self._data_engine = None

    def set_model(self, oi_model, init_params=None, constraints=None, load_params=None):

        # TODO: non JSON serializable objects may cause issues if trying to re-run with later
        config = {}
        locs = locals()
        for k in range(self.set_model.__code__.co_argcount):
            var = self.set_model.__code__.co_varnames[k]
            if var == "self":
                continue
            else:
                config[var] = locs[var]
        self.config["model"] = json_serializable(config)

        # oi_model is a str then expect to be able to import from models
        # TODO: perhaps would like to generalise this a bit more - read models from different modules
        self.model = oi_model

        # oi_model is a str then expect to be able to import from models
        # TODO: perhaps would like to generalise this a bit more - read models from different modules
        if isinstance(self.model, str):
            self.model = getattr(models, self.model)

        # TODO: should these only be set if they are not None?
        self.model_init_params = init_params
        self.constraints = constraints
        self.model_load_params = load_params

    def set_expert_locations(self,
                             file=None,
                             loc_dims=None,
                             # masks=None,
                             # ref_data=None,
                             add_data_to_col=None,
                             col_funcs=None,
                             keep_cols=None,
                             row_select=None,
                             sort_by=None,
                             verbose=False,
                             **kwargs):

        # TODO: if verbose print what the input parameters are?
        # TODO: allow for dynamically created local expert locations
        #  - e.g. provide grid spacing, mask types (spacing, over ocean only)

        # --
        # store parameters to config
        # --
        # TODO: none JSON serializable objects may cause issues if trying to re-run with later
        # self._store_method_inputs_to_config("set_expert_locations", "locations")
        config = {}
        locs = locals()
        for k in range(self.set_expert_locations.__code__.co_argcount):
            var = self.set_expert_locations.__code__.co_varnames[k]
            if var == "self":
                continue
            else:
                config[var] = locs[var]
        self.config["locations"] = json_serializable(config)


        if file is not None:
            if verbose:
                print(f"local_expert_locations - file:\n{file}\nprovided")
            locs = self._read_local_expert_locations_from_file(loc_file=file,
                                                               add_data_to_col=add_data_to_col,
                                                               col_funcs=col_funcs,
                                                               keep_cols=keep_cols,
                                                               row_select=row_select,
                                                               verbose=verbose,
                                                               **kwargs)

            if sort_by:
                locs.sort_values(sort_by, inplace=True)

            self.expert_locs = locs
        elif loc_dims is not None:
            warnings.warn("loc_dims provided to local_expert_locations but is not handled, "
                          "'expert_locs' attribute will be unchanged")
            # # dimensions for the local expert
            # # - more (columns) can be added with col_func_dict
            #
            # # expert location masks
            # # TODO: needs work
            # if masks is None:
            #     masks = None
            # el_masks = expert_locations.get("masks", [])
            # TODO: move get_masks_for_expert_loc into LocalExpertOI
            # masks = DataLoader.get_masks_for_expert_loc(ref_data=ds, el_masks=el_masks, obs_col=obs_col)
            #
            # # get the local expert locations
            # # - this will be a DataFrame which will be used to create a multi-index
            # # - for each expert values will be stored to an hdf5 using an element (row) from above multi-index
            # TODO: this method should be moved into this class
            # xprt_locs = DataLoader.generate_local_expert_locations(loc_dims,
            #                                                        ref_data=ref_data,
            #                                                        masks=masks,
            #                                                        row_select=row_select,
            #                                                        col_func_dict=col_funcs,
            #                                                        keep_cols=keep_cols,
            #                                                        sort_by=sort_by)

        else:
            warnings.warn("inputs to local_expert_locations not handled, "
                          "'expert_locs' attribute will be unchanged")

    def _read_local_expert_locations_from_file(self,
                                               loc_file,
                                               add_data_to_col=None,
                                               row_select=None,
                                               col_funcs=None,
                                               sort_by=None,
                                               keep_cols=None,
                                               verbose=False,
                                               **read_csv_kwargs):
        # TODO: add doc string to _read_local_expert_locations_from_file
        assert os.path.exists(loc_file), f"loc_file:\n{loc_file}\ndoes not exist"
        if verbose:
            print(f"reading in (expert) locations from:\n{loc_file}")
        locs = pd.read_csv(loc_file, **read_csv_kwargs)

        if verbose:
            print(f"number of rows in location DataFrame: {len(locs)}")

        # add columns - repeatedly (e.g. dates)
        if add_data_to_col is None:
            add_data_to_col = {}

        assert isinstance(add_data_to_col, dict), f"add_cols expected to be dict, got: {type(add_data_to_col)}"

        # for each element in add_data_to_col will copy location data
        # TODO: is there a better way of doing this?

        for k, v in add_data_to_col.items():
            tmp = []
            if isinstance(v, (int, str, float)):
                v = [v]
            if verbose:
                print(f"adding column: {k}, which has {len(v)} entries\n"
                      f" current locs size: {len(locs)} -> new locs size: {len(locs) * len(v)}")

            for vv in v:
                _ = locs.copy(True)
                _[k] = vv
                tmp += [_]
            locs = pd.concat(tmp, axis=0)

        # apply column function - to add new columns
        DataLoader.add_cols(locs, col_funcs)

        # (additional) select rows
        if row_select is not None:
            locs = DataLoader.data_select(locs, where=row_select)

        # store rows - e.g. by date?
        if sort_by is not None:
            locs.sort_values(by=sort_by, inplace=True)

        # select a subset of columns
        if keep_cols is not None:
            locs = locs.loc[:, keep_cols]

        return locs

    def load_global_data(self):
        # load global data into memory
        # - local data (for each expert) will be selected from this data
        # store as attribute
        pass

    def select_local_data(self):
        # select subset of global data for a given local expert location
        # return data frame
        pass

    @timer
    def _update_global_data(self,
                            df=None,
                            global_select=None,
                            local_select=None,
                            ref_loc=None,
                            col_funcs=None,
                            prev_where=None):

        # get current where list
        where = DataLoader.get_where_list(global_select,
                                          local_select=local_select,
                                          ref_loc=ref_loc)

        # fetch new data?
        if prev_where is None:
            fetch = True
        elif isinstance(prev_where, list):
            # fetch new data
            try:
                # if not same length
                if len(prev_where) != len(where):
                    fetch = True
                else:
                    # NOTE: this does not handle same where dicts but in different order
                    fetch = not all([w == prev_where[i]
                                     for i, w in enumerate(where)])
            except IndexError as e:
                print(e)
                fetch = True
        else:
            print("prev_where was not understood, will fetch new data")
            fetch = True

        if fetch:
            # extract 'global' data
            df = DataLoader.data_select(obj=self.data_source,
                                        where=where,
                                        return_df=True,
                                        reset_index=True)

            # add additional columns to data - as needed
            DataLoader.add_cols(df, col_func_dict=col_funcs)

        return df, where


    @staticmethod
    def _remove_previously_run_locations(store_path, xprt_locs, table="run_details"):
        # read existing / previous results
        try:
            with pd.HDFStore(store_path, mode='r') as store:
                # get index from previous results
                # - the multi index represent the expert location
                prev_res = store.select(table, columns=[]).reset_index()
                # left join to find which have not be found (left_only)
                tmp = xprt_locs.merge(prev_res,
                                      how='left',
                                      on=prev_res.columns.values.tolist(),
                                      indicator='found_already')
                # create bool array of those to keep
                keep_bool = tmp['found_already'] == 'left_only'
                print(f"using: {keep_bool.sum()} / {len(keep_bool)} reference locations - some were already found")
                xprt_locs = xprt_locs.loc[keep_bool.values].copy(True)

        except OSError as e:
            print(e)
        except KeyError as e:
            print(e)

        return xprt_locs


    # @staticmethod
    def _append_to_store_dict_or_write_to_table(self, ref_loc, save_dict, store_path,
                                                store_dict=None,
                                                store_every=1):
        if store_dict is None:
            store_dict = {}

        assert isinstance(save_dict, dict), f"save_dict must be dict got: {type(save_dict)}"

        # use reference location to change index of tables in save_dict to a multi-index
        # TODO: determine if only want to use coord_col for multi index - to keep things cleaner(?)
        #  - i.e. use: idx_dict = ref_loc[self.coords_col]
        save_dict = DataLoader.make_multiindex_df(idx_dict=ref_loc, **save_dict)

        # if store dict is empty - populate with list of multi-index dataframes
        if len(store_dict) == 0:
            store_dict = {k: [v] for k, v in save_dict.items()}
        # otherwise add
        else:
            for k, v in save_dict.items():
                if k in store_dict:
                    store_dict[k] += [v]
                # for non 'run_details' maybe missing
                else:
                    store_dict[k] = [v]

        num_store = max([len(v) for k, v in store_dict.items()])

        if num_store >= store_every:
            print("SAVING RESULTS")
            for k, v in store_dict.items():
                print(k)
                df_tmp = pd.concat(v, axis=0)
                try:
                    with pd.HDFStore(store_path, mode='a') as store:
                        # store.append(key=k, value=df_tmp, data_columns=True)
                        store.append(key=k, value=df_tmp)
                except ValueError as e:
                    print(e)
                except Exception as e:
                    print(e)
            store_dict = {}

        return store_dict

    @timer
    def load_params(self,
                    model,
                    file=None,
                    param_names=None,
                    ref_loc=None,
                    index_adjust=None,
                    **param_dict):
        # method to load (set) parameters - either from (h5) file, or specified directly
        # via param_dict

        # if file is None - provide param_dict
        if file is None:
            pass
        else:
            # TODO: apply adjustment to location
            if index_adjust is None:
                index_adjust = {}
            # make a copy as can change vlaues
            rl = ref_loc.copy()

            # TODO: is this how the (expert/reference) locations should be adjusted?
            #  - this implementation won't allow for 'args' to be specified v
            for k, v in index_adjust.items():
                rl[k] = config_func(**v, args=rl[k])

            # TODO: implement fetching of parameters - from file
            param_dict = self._read_params_from_file(file=file,
                                                     model=model,
                                                     ref_loc=rl,
                                                     param_names=param_names)

        model.set_parameters(**param_dict)

    @timer
    def _read_params_from_file(self,
                               model,
                               file,
                               ref_loc,
                               param_names=None) -> dict:
        """
        for a given reference location and (h5) file, select the entry corresponding to
        the reference location and extract values.
        returns a dict of numpy arrays to be used by model.set_parameters()
        """

        # TODO: use a verbose level (should be set as attribute when initialised?)
        assert isinstance(ref_loc, (pd.Series, dict)), f"ref_loc expected to pd.Series or dict, got: {type(ref_loc)}"

        if isinstance(ref_loc, pd.Series):
            ref_loc = ref_loc.to_dict()

        if not os.path.exists(file):
            warnings.warn(f"in '_read_params_from_file' provide file:\n{file}\ndoes not exist, returning empty dict")
            return {}

        # from the reference location create a (list of) where statements
        rl_where = [f"{k} == {str(v)}"
                    if not isinstance(v, datetime.date) else
                    f"{k} == '{str(v)}'"
                    for k, v in ref_loc.items()
                    if k in model.coords_col]

        # which param_names to get?
        # - if not specified get all
        if param_names is None:
            param_names = model.param_names

        # check provided param_names are values
        for pn in param_names:
            assert pn in model.param_names, f"provide param name:{pn}\nis not in param_names:{self.model.param_names}"

        # results
        out = {}
        # from the file read from each table in param_names
        # - selecting values aligned to reference table
        #
        with pd.HDFStore(file, mode='r') as store:
            for k in param_names:

                try:
                    # TODO: cases where there are double entries (entered by mistake) should be handled / caught here
                    #  - there should be some sort of expected value, or dimension check /
                    #  - size of the result from store.select(k, where=rl_where) should be validated
                    # TODO: check this works for arbitrary n-dim data
                    tmp_df = store.select(k, where=rl_where)
                    if len(tmp_df) == 0:
                        continue
                    tmp = DataLoader.mindex_df_to_mindex_dataarray(df=tmp_df,
                                                                   data_name=k,
                                                                   infer_dim_cols=True)
                    out[k] = tmp.values[0]

                    # nan check - should this be done else where
                    if isinstance(out[k], np.ndarray):
                        if any(np.isnan(out[k])):
                            warnings.warn(f"\n{k}: found some nans for ref location: {ref_loc}, removing those parameters")
                            out.pop(k)
                    elif isinstance(out[k], float):
                        if np.isnan(out[k]):
                            warnings.warn(f"\n{k}: found some nans for ref location: {ref_loc}, removing those parameters")
                            out.pop(k)

                except KeyError as e:
                    print("KeyError\n", e, f"\nskipping param_name: {k}")
                except Exception as e:
                    print("when reading in parameters some exception occurred\n",
                          type(e),
                          e,
                          f"\nskipping param_name: {k}")

        return out

    def run(self,
            store_path,
            store_every=10,
            check_config_compatible=True,
            skip_valid_checks_on=None,
            min_obs=3):


        # ---
        # checks on attributes and inputs
        # ---

        # expert locations
        assert isinstance(self.expert_locs, pd.DataFrame), \
            f"attr expert_locs is {type(self.expert_locs)}, expected to be DataFrame"

        # data source
        assert self.data_source is not None, "'data_source' is None"
        assert isinstance(self.data_source, (pd.DataFrame, xr.Dataset, xr.DataArray, pd.HDFStore)), \
            f"'data_source' expected to be " \
            f"(pd.DataFrame, xr.Dataset, xr.DataArray, pd.HDFStore), " \
            f"got: {type(self.data_source)}"

        # model
        assert self.model is not None, "'model' is None"
        # TODO: determine why model isinstance check is not working as expected
        #  -
        # assert isinstance(self.model, BaseGPRModel), \
        #     f"'model' expected to be an (inherited) instance of" \
        #     f" BaseGPRModel, got: {type(self.model)}"

        # store path
        assert isinstance(store_path, str), f"store_path expected to be str, got: {type(str)}"

        #
        if check_config_compatible:
            # TODO: review checking of previous configs
            prev_oi_config, skip_valid_checks_on = get_previous_oi_config(store_path,
                                                                          oi_config=self.config,
                                                                          skip_valid_checks_on=skip_valid_checks_on)

            # check previous oi_config matches current - want / need them to be consistent (up to a point)
            check_prev_oi_config(prev_oi_config,
                                 oi_config=self.config,
                                 skip_valid_checks_on=skip_valid_checks_on)

        # ----

        # remove previously found local expert locations
        # - determined by (multi-index of) 'run_details' table
        xprt_locs = self._remove_previously_run_locations(store_path,
                                                          xprt_locs=self.expert_locs.copy(True),
                                                          table="run_details")

        # create a dictionary to store result (DataFrame / tables)
        store_dict = {}
        count = 0
        df, prev_where = None, None
        for idx, rl in xprt_locs.iterrows():

            # TODO: use log_lines
            print("-" * 30)
            count += 1
            print(f"{count} / {len(xprt_locs)}")

            # start timer
            t0 = time.time()

            # ----------------------------
            # (update) global data - from data_source (if need be)
            # ----------------------------

            df, prev_where = self._update_global_data(df=df,
                                                      global_select=self.global_select,
                                                      local_select=self.local_select,
                                                      ref_loc=rl,
                                                      prev_where=prev_where,
                                                      col_funcs=self.col_funcs)

            # ----------------------------
            # select local data - relative to expert's location - from global data
            # ----------------------------

            df_local = DataLoader.local_data_select(df,
                                                    reference_location=rl,
                                                    local_select=self.local_select,
                                                    verbose=False)
            print(f"number obs: {len(df_local)}")

            # if there are too few observations store to 'run_details' (so can skip later) and continue
            if len(df_local) < min_obs:
                save_dict = {
                    "run_details": pd.DataFrame({
                        "num_obs": len(df_local),
                        "run_time": np.nan,
                        "mll": np.nan,
                        "optimise_success": False
                    }, index=[0])
                }
                store_dict = self._append_to_store_dict_or_write_to_table(ref_loc=rl,
                                                                          save_dict=save_dict,
                                                                          store_dict=store_dict,
                                                                          store_path=store_path,
                                                                          store_every=store_every)

                continue

            # -----
            # build model - provide with data
            # -----

            # initialise model
            # TODO: needed to review the unpacking of model_params, when won't it work?
            # TODO: rename model instance from gpr_model - to just model (or mdl)
            gpr_model = self.model(data=df_local,
                                   obs_col=self.obs_col,
                                   coords_col=self.coords_col,
                                   **self.model_init_params)

            # ----
            # load parameters (optional)
            # ----

            # TODO: implement this - let them either be fixed or read from file
            if self.model_load_params is not None:
                self.load_params(ref_loc=rl,
                                 model=gpr_model,
                                 **self.model_load_params)

            # --
            # apply constraints
            # --

            # TODO: generalise this to apply any constraints - use apply_param_transform (may require more checks)
            #  - may need information from config, i.e. obj = model.kernel, specify the bijector, other parameters

            if self.constraints is not None:
                if isinstance(self.constraints, dict):
                    print("applying lengthscales contraints")
                    low = self.constraints['lengthscales'].get("low", np.zeros(len(self.coords_col)))
                    high = self.constraints['lengthscales'].get("high", None)
                    gpr_model.set_lengthscale_constraints(low=low, high=high, move_within_tol=True, tol=1e-8, scale=True)
                else:
                    warnings.warn(f"constraints: {self.constraints} are not currently handled!")
            # --
            # optimise parameters
            # --

            # TODO: optimise should be optional
            opt_dets = gpr_model.optimise_parameters()

            # get the hyper parameters - for storing
            hypes = gpr_model.get_parameters()

<<<<<<< HEAD
            # ------
            # make prediction
            # ------

            # TODO: making predictions should be optional
            # TODO: tidy the following up!

            # prediction location(s)
            # TODO: create a method generate prediction locations
            #  - perhaps being relative to some reference location
            prediction_coords = pd.DataFrame(rl).T
            # HACK: just for testing
            # prediction_coords = pd.concat([prediction_coords, prediction_coords], axis=0)
            prediction_coords = prediction_coords[gpr_model.coords_col]

            pred = gpr_model.predict(coords=rl,
                                     full_cov=False)

            # - remove y to avoid conflict with coordinates
            # pop no longer needed?
            # pred.pop('y')

            # remove * from names - causes issues when saving to hdf5 (?)
            # TODO: make this into a private method
            # for k, v in pred.items():
            #     if re.search("\*", k):
            #         pred[re.sub("\*", "s", k)] = pred.pop(k)

            # store data to specified tables according to key
            # - will add mutli-index based on location
            # pred_df = pd.DataFrame(pred, index=np.arange(len(prediction_coords)))
            # pred_df = pd.DataFrame(pred, index=[0])
            # pred_df.rename(columns={c: re.sub("\*", "s", c) for c in pred_df.columns}, inplace=True)

            # add the prediction locations - so will know where prediction was made
            # for c in prediction_coords.columns:
            #     pred_df[f'pred_loc_{c}'] = prediction_coords[c].values

            # add prediction coordinate location
            for c in prediction_coords.columns:
                pred[f'pred_loc_{c}'] = prediction_coords[c].values

=======


            # --
            # make prediction - at the local expert location
            # --

            # TODO: making predictions should be optional
            pred = gpr_model.predict(coords=rl)

            # remove * from names - causes issues when saving to hdf5 (?)
            # TODO: make this into a private method

            # Adjusted for scikit
            pred_ = {}
            for k, v in pred.items():
                if re.search("\*", k):
                    pred_[re.sub("\*","s", k)] = pred[k]
                else:
                    pred_[k] = pred[k]
            pred = pred_
>>>>>>> 62c00ae8

            t1 = time.time()

            # ----
            # store results in tables (keys) in hdf file
            # ----

            run_time = t1 - t0

            # device_name = gpr_model.cpu_name if gpr_model.gpu_name is None else gpr_model.gpu_name

            # run details / info - for reference
            run_details = {
                "num_obs": len(df_local),
                "run_time": run_time,
                # "device": device_name,
                "mll": opt_dets['marginal_loglikelihood'],
                "optimise_success": opt_dets['optimise_success']
            }
            # run_details = pd.DataFrame(run_details, index=[0])


            pred = dict_of_array_to_dict_of_dataframe(pred, concat=True)

            dict_of_array_to_dict_of_dataframe(hypes, concat=True)

            save_dict = {
                # "preds": pred_df,
                "run_details": run_details,
                **hypes
            }

            # ---
            # 'store' results
            # ---

            # change index to multi index (using ref_loc)
            # - add to table in store_dict or append to table in store_path if above store_every
            store_dict = self._append_to_store_dict_or_write_to_table(ref_loc=rl,
                                                                      save_dict=save_dict,
                                                                      store_dict=store_dict,
                                                                      store_path=store_path,
                                                                      store_every=store_every)

            t2 = time.time()
            print(f"total run time : {t2 - t0:.2f} seconds")

        # ---
        # store any remaining data
        # ---

        if len(store_dict):
            print("storing final tables")
            store_dict = self._append_to_store_dict_or_write_to_table(ref_loc=rl,
                                                                      save_dict={},
                                                                      store_dict=store_dict,
                                                                      store_path=store_path,
                                                                      store_every=1)


if __name__ == "__main__":

    pass
<|MERGE_RESOLUTION|>--- conflicted
+++ resolved
@@ -742,7 +742,6 @@
             # get the hyper parameters - for storing
             hypes = gpr_model.get_parameters()
 
-<<<<<<< HEAD
             # ------
             # make prediction
             # ------
@@ -784,29 +783,6 @@
             # add prediction coordinate location
             for c in prediction_coords.columns:
                 pred[f'pred_loc_{c}'] = prediction_coords[c].values
-
-=======
-
-
-            # --
-            # make prediction - at the local expert location
-            # --
-
-            # TODO: making predictions should be optional
-            pred = gpr_model.predict(coords=rl)
-
-            # remove * from names - causes issues when saving to hdf5 (?)
-            # TODO: make this into a private method
-
-            # Adjusted for scikit
-            pred_ = {}
-            for k, v in pred.items():
-                if re.search("\*", k):
-                    pred_[re.sub("\*","s", k)] = pred[k]
-                else:
-                    pred_[k] = pred[k]
-            pred = pred_
->>>>>>> 62c00ae8
 
             t1 = time.time()
 
