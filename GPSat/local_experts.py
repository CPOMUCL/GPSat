import gc
import os
import re
import warnings
import time
import datetime
import pprint
import json
import inspect

import numpy as np
import pandas as pd
import xarray as xr
from abc import ABC, abstractmethod
from typing import List, Dict, Tuple, Union, Type
from dataclasses import dataclass

try:
    import cartopy.crs as ccrs
except ModuleNotFoundError as e:
    print(f"error importing ccrs from cartopy: {e}\ninstall with: conda install -c conda-forge cartopy=0.20.2")
    ccrs = None

import matplotlib.pyplot as plt
from matplotlib.backends.backend_pdf import PdfPages
from GPSat.plot_utils import plot_pcolormesh, plot_hist

from GPSat.decorators import timer
from GPSat.dataloader import DataLoader
from GPSat.models import get_model
from GPSat.prediction_locations import PredictionLocations
from GPSat.utils import json_serializable, check_prev_oi_config, get_previous_oi_config, config_func, \
    dict_of_array_to_dict_of_dataframe, pandas_to_dict, cprint, nested_dict_literal_eval, pretty_print_class
from GPSat.config_dataclasses import (DataConfig, 
                                      ModelConfig,
                                      PredictionLocsConfig,
                                      ExpertLocsConfig,
                                      RunConfig,
                                      ExperimentConfig)

@dataclass
class LocalExpertData:
    # class attributes
    # TODO: fix the type hints below - list of what, other types things can be
    obs_col: Union[str, None] = None
    coords_col: Union[list, None] = None
    global_select: Union[list, None] = None
    local_select: Union[list, None] = None
    where: Union[list, None] = None
    row_select: Union[list, None] = None
    col_select: Union[list, None] = None
    col_funcs: Union[list, None] = None
    table: Union[str, None] = None
    data_source: Union[str, None] = None
    engine: Union[str, None] = None
    read_kwargs: Union[dict, None] = None

    file_suffix_engine_map = {
        "csv": "read_csv",
        "tsv": "read_csv",
        "h5": "HDFStore",
        "zarr": "zarr",
        "nc": "netcdf4"
    }

    def set_data_source(self, verbose=False):

        # TODO: replace parts of below with DataLoader._get_source_from_str
        data_source = self.data_source
        engine = self.engine
        # NOTE: read_kwargs will be used as 'connection' kwargs for HDFStore, opendataset
        kwargs = self.read_kwargs

        if kwargs is None:
            kwargs = {}
        assert isinstance(kwargs, dict), f"expected additional read_kwargs to be dict (or None), got: {type(kwargs)}"

        # NOTE: self.engine will not get set here if it's None
        self.data_source = DataLoader._get_source_from_str(data_source, engine=engine, **kwargs)

    def load(self, where=None, verbose=False, **kwargs):
        # wrapper for DataLoader.load, using attributes from self
        # - kwargs provided to load(...)

        # set data_source if it's a string
        if isinstance(self.data_source, str):
            self.set_data_source(verbose=verbose)

        # if self.where is not None, then any additional where's will be added
        # - additional where conditions should be list of dict
        if self.where is not None:
            use_where = self.where
            if where is not None:
                where = where if isinstance(where, list) else [where]
                use_where += where
        else:
            use_where = where

        out = DataLoader.load(source=self.data_source,
                              where=use_where,
                              table=self.table,
                              col_funcs=self.col_funcs,
                              row_select=self.row_select,
                              col_select=self.col_select,
                              engine=self.engine,
                              source_kwargs=self.read_kwargs,
                              verbose=verbose,
                              **kwargs)

        return out


# TODO: change print statements to use logging
class LocalExpertOI:
    """
    This provides the main interface for conducting an experiment in ``GPSat`` to predict
    an underlying field from satellite measurements using local Gaussian process (GP) models.

    This proceeds by iterating over the local expert locations, training the local GPs on data
    in a neighbourhood of the expert location and making predictions on specified locations.
    The results will be saved in an HDF5 file.

    Example usage:

    >>> store_path = "/path/to/store.h5"
    >>> locexp = LocalExpertOI(data_config, model_config, expert_loc_config, pred_loc_config)
    >>> locexp.run(store_path=store_path) # Run full sweep and save results in store_path

    """

    # when reading in data
    file_suffix_engine_map = {
        "csv": "read_csv",
        "tsv": "read_csv",
        "h5": "HDFStore",
        "zarr": "zarr",
        "nc": "netcdf4"
    }

    def __init__(self,
                 expert_loc_config = None,
                 data_config = None,
                 model_config = None,
                 pred_loc_config = None,
                 local_expert_config = None):
        """
        Parameters
        ----------
        expert_loc_config: dict or ExpertLocsConfig
            Configuration for expert locations.
        data_config: dict or DataConfig
            Configuration for data to be interpolated.
        model_config: dict or ModelConfig
            Configuration for model used to perform the local optimal interpolation.
        pred_loc_config: dict or PredictionLocsConfig
            Configuration for prediction locations.
        local_expert_config: ExperimentConfig, optional
            If the above four configurations are stored in ``ExperimentConfig``, you can pass this all at once
            by specifying a single ``ExperimentConfig``.

        Notes
        -----
        See :doc:`configuration dataclasses <config_classes>` for more details on the 
        specific configuration classes.

        """
        
        if local_expert_config is not None:
            expert_loc_config = local_expert_config.expert_locs_config.to_dict_with_dataframe()
            data_config = local_expert_config.data_config.to_dict_with_dataframe()
            model_config = local_expert_config.model_config.to_dict()
            pred_loc_config = local_expert_config.prediction_locs_config.to_dict_with_dataframe()

        # TODO: make locations, data, model attributes with arbitrary structures
        #  maybe just dicts with their relevant attributes stored within

        self.constraints = None
        self.model_init_params = None
        self.model_load_params = None
        self.model = None
        self.data_table = None

        # data will be set as LocalExpertData instance
        self.data = None
        # expert locations will be a pandas DataFrame
        self.expert_locs = None
        # config will be used to store the parameters used to set: locations, data, model
        self.config = {}

        # ------
        # Local Expert Locations
        # ------
        expert_loc_config = expert_loc_config.to_dict_with_dataframe() if isinstance(expert_loc_config, ExpertLocsConfig) else expert_loc_config
        locations = self._none_to_dict_check(expert_loc_config)

        self.set_expert_locations(**locations)

        # ------
        # Data (source)
        # ------
        data_config = data_config.to_dict_with_dataframe() if isinstance(data_config, DataConfig) else data_config
        data_config = self._none_to_dict_check(data_config)

        self.set_data(**data_config)

        # ------
        # Model
        # ------
        model_config = model_config.to_dict() if isinstance(model_config, ModelConfig) else model_config
        model_config = self._none_to_dict_check(model_config)

        self.set_model(**model_config)

        # ------
        # Prediction Locations
        # ------
        pred_loc_config = pred_loc_config.to_dict_with_dataframe() if isinstance(pred_loc_config, PredictionLocsConfig) else pred_loc_config
        pred_loc_config = self._none_to_dict_check(pred_loc_config)

        self.set_pred_loc(**pred_loc_config)

    def _none_to_dict_check(self, x):
        if x is None:
            x = {}
        assert isinstance(x, dict)
        return x

    def _method_inputs_to_config(self, locs, code_obj, verbose=False):
        # TODO: validate this method returns expected values
        # code_obj: e.g. self.<method>.__code__
        # locs: locals()
        config = {}
        # +1 to include kwargs
        # for k in range(code_obj.co_argcount + 1):
        #   var = code_obj.co_varnames[k]
        for var in code_obj.co_varnames:

            if var == "self":
                continue
            elif var == "kwargs":
                for kw, v in locs[var].items():
                    config[kw] = v
            else:
                # HACK: to deal with 'config' was unexpectedly coming up - in set_model only
                try:
                    config[var] = locs[var]
                except KeyError as e:
                    if verbose:
                        print(f"KeyError on var: {var}\n", e, "skipping")
        return json_serializable(config)

    def set_pred_loc(self, **kwargs):

        self.config["pred_loc"] = self._method_inputs_to_config(locals(), self.set_pred_loc.__code__)

        # TODO: set ploc as PredictionLocation object, initialised with kwargs
        # - what happens if kwargs is empty?
        self.pred_loc = PredictionLocations(**kwargs)

        # TODO: if check data exists, get coords_col from there
        if isinstance(self.data, LocalExpertData):
            self.pred_loc.coords_col = self.data.coords_col

    def set_data(self,
                 **kwargs
                 ):

        # --
        # store parameters to config
        # --

        # TODO: non JSON serializable objects may cause issues if trying to re-run with later
        # TODO: wrap this into private method, use self.*.__code__, locs as input
        self.config["data"] = self._method_inputs_to_config(locals(), self.set_data.__code__)

        # ---
        # initialise data attribute with key words arguments provided
        # ---

        self.data = LocalExpertData(**kwargs)

        # if data_source was provided - then properly set values (connect to xr.dataset / HDFStore / read_csv)
        if self.data.data_source is not None:
            # if data_source is str try to set to DataFrame, xr.Dataset or HDFStore
            if isinstance(self.data.data_source, str):
                self.data.set_data_source()

            # TODO: check data_source is valid type - do that here (?)

    def set_model(self,
                  oi_model=None,
                  init_params=None,
                  constraints=None,
                  load_params=None,
                  optim_kwargs=None,
                  pred_kwargs=None,
                  params_to_store=None,
                  replacement_threshold=None,
                  replacement_model=None,
                  replacement_init_params=None,
                  replacement_constraints=None,
                  replacement_optim_kwargs=None,
                  replacement_pred_kwargs=None):

        # TODO: non JSON serializable objects may cause issues if trying to re-run with later
        self.config["model"] = self._method_inputs_to_config(locals(), self.set_model.__code__)

        # oi_model is a str then expect to be able to import from models
        # TODO: perhaps would like to generalise this a bit more - read models from different modules
        self.model = oi_model

        # oi_model is a str then expect to be able to import from models
        # TODO: perhaps would like to generalise this a bit more - read models from different modules
        if isinstance(self.model, str):
            # self.model = getattr(models, self.model)
            self.model = get_model(self.model)

        # TODO: should these only be set if they are not None?
        self.model_init_params = {} if init_params is None else init_params
        self.constraints = constraints
        self.model_load_params = load_params
        self.optim_kwargs = {} if optim_kwargs is None else optim_kwargs
        self.pred_kwargs = {} if pred_kwargs is None else pred_kwargs

        if params_to_store == 'all':
            self.params_to_store = None
        else:
            self.params_to_store = params_to_store

        # Replacement model (used to substitute the main model if number of training points is < replacement_threshold)
        if replacement_threshold is not None:
            self.replacement_threshold = replacement_threshold
            self.replacement_model = self.model if replacement_model is None else get_model(replacement_model) # getattr(models, replacement_model)
            self.replacement_init_params = init_params if replacement_init_params is None else replacement_init_params
            self.replacement_constraints = constraints if replacement_constraints is None else replacement_constraints
            self.replacement_optim_kwargs = {} if replacement_optim_kwargs is None else replacement_optim_kwargs
            self.replacement_pred_kwargs = {} if replacement_pred_kwargs is None else replacement_pred_kwargs


    def set_expert_locations(self,
                             df=None,
                             file=None,
                             source=None,
                             where=None,
                             add_data_to_col=None,
                             col_funcs=None,
                             keep_cols=None,
                             col_select=None,
                             row_select=None,
                             sort_by=None,
                             reset_index=False,
                             source_kwargs=None,
                             verbose=False,
                             **kwargs):

        # TODO: remove some of the inputs here, just use kwargs, which will be passed to DataLoader.load
        #  - with the exception of some legacy inputs, (df, file, keep_cols), for backwards compatibility

        # TODO: remove redundant inputs - move fully to using DataLoader.load parameters

        # TODO: if verbose print what the input parameters are?
        # TODO: allow for dynamically created local expert locations
        #  - e.g. provide grid spacing, mask types (spacing, over ocean only)

        # --
        # override legacy parameters
        # --

        if (col_select is None) & (keep_cols is not None):
            warnings.warn("\n'keep_cols' provided to set_expert_locations, use 'col_select' instead")
            col_select = keep_cols

        if (source is None) & (df is not None):
            warnings.warn("\n'df' was provided to set_expert_locations, use 'source' instead")
            source = df

        if (source is None) & (file is not None):
            warnings.warn("\n'df' was provided to set_expert_locations, use 'source' instead")
            source = file

        # if source is None, do nothing
        if source is None:
            return None

        # --
        # store parameters to config
        # --

        # TODO: none JSON serializable objects may cause issues if trying to re-run with later
        self.config["locations"] = self._method_inputs_to_config(locals(), self.set_expert_locations.__code__)

        if verbose:
            print(f"local_expert_locations: using DataLoader.load() to fetch")

        # fetch data
        locs = DataLoader.load(source=source,
                               where=where,
                               source_kwargs=source_kwargs,
                               col_funcs=col_funcs,
                               row_select=row_select,
                               col_select=col_select,
                               reset_index=reset_index,
                               add_data_to_col=add_data_to_col,
                               verbose=verbose,
                               **kwargs)

        # sort rows?
        if sort_by:
            if verbose:
                print(f"sorting values by: {sort_by}")
            locs.sort_values(sort_by, inplace=True)

        self.expert_locs = locs


    @timer
    def _update_global_data(self,
                            df=None,
                            global_select=None,
                            local_select=None,
                            ref_loc=None,
                            prev_where=None):

        if global_select is None:
            global_select = []

        # get current where list
        where = DataLoader.get_where_list(global_select,
                                          local_select=local_select,
                                          ref_loc=ref_loc)

        # fetch new data?
        if prev_where is None:
            fetch = True
        elif isinstance(prev_where, list):
            # fetch new data
            try:
                # if not same length
                if len(prev_where) != len(where):
                    fetch = True
                else:
                    # NOTE: this does not handle same where dicts but in different order
                    fetch = not all([w == prev_where[i]
                                     for i, w in enumerate(where)])
            except IndexError as e:
                print(e)
                fetch = True
        else:
            print("prev_where was not understood, will fetch new data")
            fetch = True

        if fetch:
            # DataLoader.load calls data_select, add_cols, plus can apply row_select
            df = DataLoader.load(source=self.data.data_source,
                                 table=self.data.table,
                                 where=where,
                                 col_funcs=self.data.col_funcs,
                                 row_select=self.data.row_select,
                                 col_select=self.data.col_select,
                                 reset_index=True,
                                 verbose=False)

        return df, where

    @staticmethod
    def _remove_previously_run_locations(store_path, xprt_locs, table="run_details", row_select=None):
        # read existing / previous results
        try:
            prev_res = DataLoader.load(source=store_path, table=table, row_select=row_select, reset_index=False)
            idx_names = prev_res.index.names
            prev_res = prev_res.reset_index()[idx_names]

            # left join to find which have not be found (left_only)
            tmp = xprt_locs.merge(prev_res,
                                  how='left',
                                  on=prev_res.columns.values.tolist(),
                                  indicator='found_already')
            # create bool array of those to keep
            keep_bool = tmp['found_already'] == 'left_only'
            print(f"for table: {table} returning {keep_bool.sum()} / {len(keep_bool)} entries")
            xprt_locs = xprt_locs.loc[keep_bool.values].copy(True)

        except OSError as e:
            print(e)
        except KeyError as e:
            print(e)

        return xprt_locs

    @staticmethod
    def _append_to_store_dict_or_write_to_table(save_dict, store_path,
                                                store_dict=None,
                                                store_every=1,
                                                table_suffix=""):
        if store_dict is None:
            store_dict = {}

        assert isinstance(save_dict, dict), f"save_dict must be dict got: {type(save_dict)}"

        # use reference location to change index of tables in save_dict to a multi-index
        # TODO: determine if only want to use coord_col for multi index - to keep things cleaner(?)
        #  - i.e. use: idx_dict = ref_loc[self.coords_col]
        # save_dict = DataLoader.make_multiindex_df(idx_dict=ref_loc, **save_dict)

        # if store dict is empty - populate with list of multi-index dataframes
        if len(store_dict) == 0:
            store_dict = {k: [v] for k, v in save_dict.items()}
        # otherwise add
        else:
            for k, v in save_dict.items():
                if k in store_dict:
                    store_dict[k] += [v]
                # for non 'run_details' maybe missing
                else:
                    store_dict[k] = [v]

        num_store = max([len(v) for k, v in store_dict.items()])

        if num_store >= store_every:
            cprint("SAVING RESULTS TO TABLES:", c="OKCYAN")
            for k, v in store_dict.items():
                print(k)
                df_tmp = pd.concat(v, axis=0)
                try:
                    # HARDCODED: min_itemsize for specific columns, to allow for adding of strings of longer
                    #  - length than previous ones.
                    # TODO: review the size used here, will it have a high storage cost?
                    min_itemsize = {c: 64 for c in df_tmp.columns if c in ["model", "device"]}
                    with pd.HDFStore(store_path, mode='a') as store:
                        # tmp = store.get(f"{k}{table_suffix}")
                        # TODO: here, why not using data_columns=True? - will this cause issue searching later
                        #  - if coords_col are in index should be able to search by them, is that enough?
                        # store.append(key=k, value=df_tmp, min_itemsize=min_itemsize, data_columns=True)
                        store.append(key=f"{k}{table_suffix}", value=df_tmp, min_itemsize=min_itemsize)
                except ValueError as e:
                    print(e)
                except Exception as e:
                    print(e)
            store_dict = {}

        return store_dict

    # @timer
    def load_params(self,
                    model,
                    ref_loc,
                    file=None,
                    param_names=None,
                    previous=None,
                    previous_params=None,
                    index_adjust=None,
                    table_suffix="",
                    **param_dict):

        # TODO: add verbose print / log lines here
        # method to load (set) parameters - either from (h5) file, or specified directly
        # via param_dict

        # if file is None - provide param_dict
        if file is not None:

            assert isinstance(file, str), f"in load_params file provided but is not str, got: {type(file)}"
            assert os.path.exists(file), f"in load_params file provided:\n{file}\nbut path does not exist"

            # TODO: apply adjustment to location
            if index_adjust is None:
                index_adjust = {}
            # ensure reference location is expressed as a dict
            ref_loc = pandas_to_dict(ref_loc)
            # make a copy - as can change values
            rl = ref_loc.copy()

            # TODO: is this how the (expert/reference) locations should be adjusted?
            #  - this implementation won't allow for 'args' to be specified v
            for k, v in index_adjust.items():
                rl[k] = config_func(**v, args=rl[k])

            # TODO: probably worth refactoring this method
            # NOTE: it is possible only to load some parameters, and not others
            # - will return 1 if can't load any
            param_dict = self._read_params_from_file(file=file,
                                                     model=model,
                                                     ref_loc=rl,
                                                     param_names=param_names,
                                                     table_suffix=table_suffix)
            if len(param_dict) == 0:
                return 1

        # load previous params?
        elif previous is not None:
            param_dict = previous_params
            if param_dict is None:
                param_dict = {}

        model.set_parameters(**param_dict)

        return 0

    @timer
    def _read_params_from_file(self,
                               model,
                               file,
                               ref_loc,
                               param_names=None,
                               table_suffix="") -> dict:
        """
        for a given reference location and (h5) file, select the entry corresponding to
        the reference location and extract values.
        returns a dict of numpy arrays to be used by model.set_parameters()
        """

        # TODO: use a verbose level (should be set as attribute when initialised?)
        assert isinstance(ref_loc, (
        pd.Series, pd.DataFrame, dict)), f"ref_loc expected to pd.Series or dict, got: {type(ref_loc)}"

        ref_loc = pandas_to_dict(ref_loc)

        if not os.path.exists(file):
            warnings.warn(f"in '_read_params_from_file' provide file:\n{file}\ndoes not exist, returning empty dict")
            return {}

        # from the reference location create a (list of) where statements
        rl_where = [f"{k} == {str(v)}"
                    if not isinstance(v, datetime.date) else
                    f"{k} == '{str(v)}'"
                    for k, v in ref_loc.items()
                    if k in model.coords_col]

        # which param_names to get?
        # - if not specified get all
        if param_names is None:
            param_names = model.param_names

        # check provided param_names are values
        for pn in param_names:
            assert pn in model.param_names, f"provide param name:{pn}\nis not in param_names:{self.model.param_names}"

        # results
        out = {}
        # from the file read from each table in param_names
        # - selecting values aligned to reference table
        #
        with pd.HDFStore(file, mode='r') as store:
            for k in param_names:

                try:
                    # TODO: cases where there are double entries (entered by mistake) should be handled / caught here
                    #  - there should be some sort of expected value, or dimension check /
                    #  - size of the result from store.select(k, where=rl_where) should be validated
                    # TODO: check this works for arbitrary n-dim data
                    tmp_df = store.select(f"{k}{table_suffix}", where=rl_where)
                    if len(tmp_df) == 0:
                        warnings.warn(f"\n******\nno parameters found in table:\n{k}\nfor where:\n{rl_where}\n******")
                        continue
                    tmp = DataLoader.mindex_df_to_mindex_dataarray(df=tmp_df,
                                                                   data_name=k,
                                                                   infer_dim_cols=True)
                    out[k] = tmp.values[0]

                    # nan check - should this be done else where
                    if isinstance(out[k], np.ndarray):
                        if np.any(np.isnan(out[k])):
                            warnings.warn(
                                f"\n{k}: found some nans for ref location: {ref_loc}, removing those parameters")
                            out.pop(k)
                    elif isinstance(out[k], float):
                        if np.isnan(out[k]):
                            warnings.warn(
                                f"\n{k}: found some nans for ref location: {ref_loc}, removing those parameters")
                            out.pop(k)

                except KeyError as e:
                    print("KeyError\n", e, f"\nskipping param_name: {k}")
                except Exception as e:
                    print("when reading in parameters some exception occurred\n",
                          type(e),
                          e,
                          f"\nskipping param_name: {k}")

        return out

    @staticmethod
    def dict_of_array_to_table(x, ref_loc=None, concat=False, table=None, default_dim=1):
        """given a dictionary of numpy arrays create DataFrame(s) with ref_loc as the multi index"""

        assert isinstance(x, dict), f"input expected to be dict, got: {type(x)}"
        # if empty dict just return
        if len(x) == 0:
            return x

        if concat:
            assert table is not None, "concat is True but (replacement) table (name) not provided"

        # create DataFrame from ndarrays
        dfs = dict_of_array_to_dict_of_dataframe(x,
                                                 concat=concat,
                                                 reset_index=True)

        # replace the index with the reference location - if provided
        if ref_loc is not None:

            # get the components need to create multi index
            # - which will be of variable length (equal to DataFrame length)
            # - but contain the same values
            # can this be done more cleanly?
            ref_loc = pandas_to_dict(ref_loc)
            assert isinstance(ref_loc, dict), f"ref_loc expected to be dict (or Series), got: {type(ref_loc)}"

            midx_tuple = tuple([v for v in ref_loc.values()])
            midx_names = [k for k in ref_loc.keys()]

            for k in dfs.keys():
                # create a index/multi index of length equal to DataFrame
                df = dfs[k]
                if len(ref_loc) == 1:
                    midx = pd.Index([midx_tuple[0]] * len(df), name=midx_names[0])
                else:
                    midx = pd.MultiIndex.from_tuples([midx_tuple] * len(df),
                                                    names=midx_names)
                df.index = midx
                dfs[k] = df

        # if the data was concat-ed the keys will represent the dimension of the input data
        # replace these with table name.
        # - If there are multiple dimension the one matching default_dim will be given name table
        # - the others will have the dimensions added to the name

        if not concat:
            out = dfs
        else:
            out = {}
            for k, v in dfs.items():
                if k == default_dim:
                    out[table] = v
                else:
                    out[f"{table}_{k}"] = v

        return out

    def _same_param_table(self, file, table_suffix, model_load_params):
        # identify is the file and table_suffix is the same in model_load_params
        assert isinstance(model_load_params, dict), \
            f"model_load_params expected to be dict, got: {type(model_load_params)}"
        file_match = file == model_load_params.get("file", None)
        suffix_match = table_suffix == model_load_params.get("table_suffix", None)
        # require no additional keyword arguments
        additional_kwargs = [k for k in model_load_params.keys() if k not in ["file", "table_suffix"]]
        # identify if saving to same parameter table(s) if: file_match, suffix_match and there are no additional kwargs
        return file_match & suffix_match & (len(additional_kwargs) == 0)

    # @timer
    def run(self,
            store_path=None,
            store_every=10,
            check_config_compatible=True,
            skip_valid_checks_on=None,
            optimise=True,
            predict=True,
            min_obs=3,
            table_suffix=""):
        """
        Run a full sweep to perform local optimal interpolation at every expert location.
        The results will be stored in an HDF5 file containing (1) the predictions at each location, 
        (2) parameters of the model at each location, (3) run details such as run times, and
        (4) the full experiment configuration.

        Parameters
        ----------
        store_path: str
            File path where results should be stored as HDF5 file.
        store_every: int, default 10
            Results will be stored to file after every ``store_every expert`` locations.
            Reduce if optimisation is slow, must be greater than 1.
        check_config_compatible: bool, default True
            Check if current ``LocalExpertOI`` configuration is compatible
            with previous, if applicable. If file exists in ``store_path``, it will check the ``oi_config`` attribute in the
            ``oi_config`` table to ensure that configurations are compatible.
        skip_valid_checks_on: list, optional
            When checking if config is compatible, skip keys specified in this list.
        optimise: bool, default True
            If ``True``, will run ``model.optimise_parameters()`` to learn the model parameters at each expert location.
        predict: bool, default True
            If ``True``, will run ``model.predict()`` to make predictions at the locations specified in
            the prediction locations configuration.
        min_obs: int, default 3
            Minimum number observations required to run optimisation or make predictions.
        table_suffix: str, optional
            Suffix to be appended to all table names when writing to file.

        Returns
        -------
        None

        Notes
        -----
            - By default, both training and inference are performed at every location.
              However one can opt to do either one with the ``optimise`` and ``predict`` options, respectively.
            - If ``check_config_compatible`` is set to ``True``, it makes sure that all results saved to ``store_path``
              use the same configurations. That is, if one re-runs an experiment with a different configuration but pointing to
              the same ``store_path``, it will return an error. Make sure that if you run an experiment with a different configuration,
              either set a different ``store_path``, or if you want to override the results, delete the generated ``store_path``.
            - The ``table_suffix`` is useful for storing multiple results in a single HDF5 file, each with a different suffix.
              See <hyperparameter smoothing> for an example use case.

        """

        # TODO: add model name to print / progress
        # store run kwargs in self.config, as to allow full reproducibility
        # NOTE: this does not work due to the @timer decorator. replaced @timer with _t0, _t1
        # TODO: could this be replaced by a decorator? - assign values to config attribute?
        self.config["run_kwargs"] = self._method_inputs_to_config(locals(), self.run.__code__)

        _t0 = time.perf_counter()

        # ---
        # checks on attributes and inputs
        # ---

        # expert locations
        assert isinstance(self.expert_locs, pd.DataFrame), \
            f"attr expert_locs is {type(self.expert_locs)}, expected to be DataFrame"

        # data source
        assert self.data.data_source is not None, "'data_source' is None"
        assert isinstance(self.data.data_source, (pd.DataFrame, xr.Dataset, xr.DataArray, pd.HDFStore)), \
            f"'data_source' expected to be " \
            f"(pd.DataFrame, xr.Dataset, xr.DataArray, pd.HDFStore), " \
            f"got: {type(self.data.data_source)}"

        # model
        assert self.model is not None, "'model' is None"

        # check model type
        # TODO: determine why model isinstance check is not working as expected
        # assert isinstance(self.model, BaseGPRModel), \
        #     f"'model' expected to be an (inherited) instance of" \
        #     f" BaseGPRModel, got: {type(self.model)}"

        # store path
        assert isinstance(store_path, str), f"store_path expected to be str, got: {type(str)}"

        # store every
        if not isinstance(store_every, int):
            store_every = int(store_every)
        assert store_every >= 1, f"store_every must be >= 1, got: {store_every}"

        # min_obs
        if not isinstance(min_obs, int):
            min_obs = int(min_obs)
        assert min_obs >= 1, f"min_obs must be >= 1, got: {min_obs}"

        # create directory for store_path if it does not exist
        os.makedirs(os.path.dirname(store_path), exist_ok=True)

        # -----
        # store / check config
        # -----

        # get previous_oi_config (if exists)
        # - check current config matches previous, if it does get previous config's idx
        # - otherwise add current config to f"oi_config{table_suffix}", will create table it does not exist
        # - getting previous config_id allows for skipping of expert locations that were already run using that config
        # TODO: review checking of previous configs
        prev_oi_config, skip_valid_checks_on, config_id = get_previous_oi_config(store_path,
                                                                                 oi_config=self.config,
                                                                                 skip_valid_checks_on=skip_valid_checks_on,
                                                                                 table_name=f"oi_config{table_suffix}")

        # check configuration is compatible with previously used, if applicable
        if check_config_compatible:
            # check previous oi_config matches current - want / need them to be consistent (up to a point)
            # TODO: should ALWAYS check 'data' and 'model' are compatible with previous run
            check_prev_oi_config(prev_oi_config,
                                 oi_config=self.config,
                                 skip_valid_checks_on=skip_valid_checks_on)

        # -------
        # store (new) locations, remove those already found
        # -------

        # store all expert locations in a table,
        #  - if table already exists only append new position
        #  - when appending if column names differ, only take previously existing, provide warning
        #  - and if not all previously existing columns exist Raise error

        # get any previously un-stored expert locations
        print(f"---------\nstoring expert locations in 'expert_locs' table")
        store_locs = self._remove_previously_run_locations(store_path,
                                                           xprt_locs=self.expert_locs.copy(True),
                                                           table=f"expert_locs{table_suffix}")
        # set index and write to table (this could be done more cleanly)
        store_locs.set_index(self.data.coords_col, inplace=True)
        with pd.HDFStore(store_path, mode="a") as store:
            store.append(f"expert_locs{table_suffix}", store_locs, data_columns=True)

        # remove previously found local expert locations
        # - determined by (multi-index of) 'run_details' table
        cprint(f"---------\ndropping expert locations that already exists in 'run_details' table", c="OKCYAN") #
        xprt_locs = self._remove_previously_run_locations(store_path,
                                                          xprt_locs=self.expert_locs.copy(True),
                                                          table=f"run_details{table_suffix}",
                                                          # row_select={"col": "config_id", "comp": "==", "val": config_id}
                                                          )

        # TODO: want to store prediction locations in a table? unique values only
        #  - chould be useful to have different types of predictions together, with a column inidicating type
        #  - e.g. pred_type: xval, pan_arctic, whatever.
        #  - currently to create separate files

        # -----
        # iterate over expert locations
        # -----


        # create a dictionary to store result (DataFrame / tables)
        store_dict = {}
        prev_params = {}
        count = 0
        df, prev_where = None, None
        # for idx, rl in xprt_locs.iterrows():
        for idx in range(len(xprt_locs)):

            # TODO: create a private method that takes in a given expert location, data, model info and runs OI
            #  - i.e. wrap the contents of this for loop into a method
            # TODO: use log_lines
            cprint("-" * 50, c="BOLD")
            count += 1
            cprint(f"{count} / {len(xprt_locs)}", c="OKCYAN")

            # select the given expert location
            rl = xprt_locs.iloc[[idx], :]
            cprint("current local expert:", c="OKCYAN")
            print(rl)

            # start timer
            t0 = time.time()

            # ----
            # get prediction location(s)
            # ----

            # TODO: making predictions should be optional, if not making predictions set pred={}
            # TODO: allow for pred_loc to return empty array / None (skip predictions) - confirm this is the case

            # prediction locations are static (once loaded)
            # - it's quick to check if expert location is close, then skip if not

            # update the expert location for the PredictionLocation attribute
            self.pred_loc.expert_loc = rl
            # generate the expert locations
            prediction_coords = self.pred_loc()

            if len(prediction_coords) == 0:
                cprint("there are no predictions locations, skipping", c="WARNING")
                # TODO: should the run_details be store here - to avoid re-running on restart
                continue

            # ----------------------------
            # (update) global data - from data_source (if need be)
            # ----------------------------

            df, prev_where = self._update_global_data(df=df,
                                                      global_select=self.data.global_select,
                                                      local_select=self.data.local_select,
                                                      ref_loc=rl,
                                                      prev_where=prev_where)

            # ----------------------------
            # select local data - relative to expert's location - from global data
            # ----------------------------

<<<<<<< HEAD
            if self.data.local_select is None:
                df_local = df
            else:
                df_local = DataLoader.local_data_select(df,
                                                        reference_location=rl,
                                                        local_select=self.data.local_select,
                                                        verbose=False)
            print(f"number obs: {len(df_local)}")
=======
            df_local = DataLoader.local_data_select(df,
                                                    reference_location=rl,
                                                    local_select=self.data.local_select,
                                                    verbose=False)
            cprint(f"number obs: {len(df_local)}", c="OKCYAN")
>>>>>>> 1206cedd

            # if there are too few observations store to 'run_details' (so can skip later) and continue
            if len(df_local) < min_obs:
                # for too few run obs record their entry, meaning they will skipped over if process is restarted
                # TODO: determine if this is the desired functionality
                run_details = {
                    "num_obs": len(df_local),
                    "run_time": np.nan,
                    "objective_value": np.nan,
                    "parameters_optimised": optimise,
                    "optimise_success": False,
                    "model": pretty_print_class(self.model)[:64],  # _model.__class__.__name__,
                    "device": "",
                    "config_id": config_id,
                }
                save_dict = self.dict_of_array_to_table(run_details,
                                                        ref_loc=rl[self.data.coords_col],
                                                        concat=True,
                                                        table="run_details")

                store_dict = self._append_to_store_dict_or_write_to_table(save_dict=save_dict,
                                                                          store_dict=store_dict,
                                                                          store_path=store_path,
                                                                          store_every=store_every,
                                                                          table_suffix=table_suffix)

                continue


            # -----
            # build model - provide with data
            # -----

            # initialise model
            # TODO: needed to review the unpacking of model_params, when won't it work?
            if hasattr(self, "replacement_threshold"):
                # Use replacement GPR model if the number of data points is lower than [replacement_threshold]
                if len(df_local) < self.replacement_threshold:
                    print("Setting model to replacement GPR...")
                    _model = self.replacement_model
                    _init_params = self.replacement_init_params
                    _constraints = self.replacement_constraints
                    _optim_kwargs = self.replacement_optim_kwargs
                    _pred_kwargs = self.replacement_pred_kwargs
                else:
                    _model = self.model
                    _init_params = self.model_init_params
                    _constraints = self.constraints
                    _optim_kwargs = self.optim_kwargs
                    _pred_kwargs = self.pred_kwargs
            else:
                _model = self.model
                _init_params = self.model_init_params
                _constraints = self.constraints
                _optim_kwargs = self.optim_kwargs
                _pred_kwargs = self.pred_kwargs

            model = _model(data=df_local,
                           obs_col=self.data.obs_col,
                           coords_col=self.data.coords_col,
                           # ideally prefer not to have a specific model's key word argument explicitly given like this
                           # should be handled in _init_params.
                           expert_loc=rl[self.data.coords_col].to_numpy().squeeze(),  # Needed for VFF / ASVGP
                           **_init_params)

            # *****************
            # here should simply use: set_parameters -  refactor this section
            #
            # a models set_parameters method should have
            # - have arguments value(s), plus some **kwargs
            # - additional keyword arguments should allow to: set constraints, set trainable, etc
            # - a model config could then have a (optional) parameters key, containing valid param_names allowing to
            # - - set values, constraints, trainable, etc (will depend on the model being used)

            # ----
            # load parameters (optional)
            # ----

            # if there are no previous parameters - get the default ones
            if len(prev_params) == 0:
                prev_params = model.get_parameters()

            # TODO: implement this - let them either be previous values, fixed or read from file
            # TODO: review different ways parameters can be loaded: - from file, fixed values,
            #   previously found (optimise success =True)

            # parameters generally should be stored, unless
            # loading parameters from same file and table suffix as
            save_params = True
            if self.model_load_params is not None:

                # HACK: for loading previously found optimal parameters
                # TODO: allow for only a subset of these to be set - e.g. skip variational parameters
                if self.model_load_params.get("previous", False):
                    print("will load previously found params:")
                    pprint.pprint(prev_params, width=1)
                    # print(prev_params)
                    self.model_load_params["previous_params"] = prev_params

                # load params, getting status of load (0 is success)
                lp_status = self.load_params(ref_loc=rl,
                                             model=model,
                                             **self.model_load_params)

                # will parameters be (attempted) to be stored in the same table as being loaded from?
                same_param_table = self._same_param_table(file=store_path,
                                                          table_suffix=table_suffix,
                                                          model_load_params=self.model_load_params)
                # if so, and not optimising, don't try to save them
                # - this is just to avoid printing Error messages handled by a try / except
                # - in _append_to_store_dict_or_write_to_table
                save_params = not (same_param_table & (not optimise))

                if lp_status > 0:
                    print("there was an issue loading params, skipping this local expert")
                    continue

            # --
            # apply constraints
            # --

            # TODO: generalise this to apply any constraints - use apply_param_transform (may require more checks)
            #  - may need information from config, i.e. obj = model.kernel, specify the bijector, other parameters

            if _constraints is not None:
                if isinstance(_constraints, dict):
                    # Apply coordinate scaling to lengthscale hyperparameters if applicable
                    if self.model_init_params['coords_scale'] is not None:
                        _constraints["lengthscales"]["scale"] = True
                    model.set_parameter_constraints(_constraints, move_within_tol=True, tol=1e-2)
                else:
                    warnings.warn(f"constraints: {_constraints} are not currently handled!")

            # **********************************

            # --
            # optimise parameters
            # --

            # (optionally) optimise parameters
            if optimise:
                opt_success = model.optimise_parameters(**_optim_kwargs)
            else:
                # TODO: only print this if verbose (> some level?)
                cprint("*** not optimising parameters", c="WARNING")
                # if not optimising set opt_success to False
                opt_success = False

            # get the final / current objective function value
            final_objective = model.get_objective_function_value()
            # get the hyper parameters - for storing
            # quick bug fix: params_to_store can be None, however *None does not work
            pts = [] if self.params_to_store is None else self.params_to_store
            hypes = model.get_parameters(*pts)

            # print (truncated) parameters
            cprint("parameters:", c="OKCYAN")
            for k, v in hypes.items():
                if isinstance(v, np.ndarray):
                    print(f"{k}: {repr(v[:5])} {'(truncated) ' if len(v) > 5 else ''}")
                else:
                    print(f"{k}: {v}")

            # if not saving parameters set hypes to empty dict
            if not save_params:
                hypes = {}

            # --
            # make prediction
            # --

            if predict & (len(prediction_coords) > 0):

                pred = model.predict(coords=prediction_coords,  **_pred_kwargs)

                # add prediction coordinate location
                for ci, c in enumerate(self.data.coords_col):
                    # TODO: review if want to force coordinates to be float
                    pred[f'pred_loc_{c}'] = prediction_coords[:, ci]
            else:
                if len(prediction_coords) == 0:
                    print("*** no predictions are being made because prediction_coords has len 0")
                elif predict is False:
                    print("*** no predictions made")
                pred = {}

            # ----
            # store results in tables (keys) in hdf file
            # ----

            t1 = time.time()
            run_time = t1 - t0

            # get the device name from the model
            device_name = model.cpu_name if model.gpu_name is None else model.gpu_name

            # delete model to try to handle Out of Memory issue?
            del model
            gc.collect()

            # run details / info - for reference
            run_details = {
                "num_obs": len(df_local),
                "run_time": run_time,
                "objective_value": final_objective,
                "parameters_optimised": optimise,
                "optimise_success": opt_success,
                "model": pretty_print_class(_model)[:64],  # _model.__class__.__name__,
                "device": device_name[:64],
                "config_id": config_id,
            }

            # TODO: refactor this - only needed if loading/initialising with previous parameters
            # if optimisation was successful then store previous parameters
            if run_details['optimise_success']:
                # if any([np.any(np.isnan(v)) for v in hypes.values()]):
                #     print("found nan in hyper parameters - after optimise_success = True, not updating previous params")
                # else:
                for k, v in hypes.items():
                    if np.any(np.isnan(v)):
                        print(f"{k} had nans, not updating")
                    else:
                        rho = 0.95
                        try:
                            prev_params[k] = rho * prev_params[k] + (1 - rho) * hypes[k]
                        except ValueError as e:
                            # if not loading previous parameters can just ignore any isus
                            if self.model_load_params is not None:
                                if self.model_load_params.get("previous", False):
                                    # ValueError could arise if parameters shape changes, namely for inducing points
                                    cprint(f"in updating prev_params for: {k}", c="WARNING")
                                    cprint(e, c="WARNING")

            # ---
            # convert dict of arrays to tables for saving
            # ---

            # TODO: determine if multi index should only have coord_cols - or include extras
            # TODO: could just take rl = rl[self.data.coords_col] at the top of for loop, if other coordinates aren't used
            #  - in which case probably would want to write 'other coordinates' e.g. date, lon, lat to a separate table
            pred = self.dict_of_array_to_table(pred,
                                               ref_loc=rl[self.data.coords_col],
                                               concat=True,
                                               table='preds')

            run_details = self.dict_of_array_to_table(run_details,
                                                      ref_loc=rl[self.data.coords_col],
                                                      concat=True,
                                                      table="run_details")
            hypes = self.dict_of_array_to_table(hypes,
                                                ref_loc=rl[self.data.coords_col],
                                                concat=False)

            save_dict = {
                **run_details,
                **pred,
                **hypes,
                # include a coordinates table - which can have additional coordinate information
                # "coordinates": prediction_coords.set_index(self.data.coords_col)
            }

            # ---
            # 'store' results
            # ---

            # change index to multi index (using ref_loc)
            # - add to table in store_dict or append to table in store_path if above store_every
            store_dict = self._append_to_store_dict_or_write_to_table(save_dict=save_dict,
                                                                      store_dict=store_dict,
                                                                      store_path=store_path,
                                                                      store_every=store_every,
                                                                      table_suffix=table_suffix)

            t2 = time.time()
            cprint(f"total run time : {t2 - t0:.2f} seconds", c="OKGREEN")

        # ---
        # store any remaining data
        # ---

        if len(store_dict):
            print("storing any remaining tables")
            self._append_to_store_dict_or_write_to_table(save_dict={},
                                                         store_dict=store_dict,
                                                         store_path=store_path,
                                                         store_every=1,
                                                         table_suffix=table_suffix)

        _t1 = time.perf_counter()

        print(f"'run': {_t1 - _t0:.3f} seconds")

        # explicitly return None
        return None
        

    def plot_locations_and_obs(self,
                               image_file,
                               obs_col=None,
                               lat_col='lat',
                               lon_col='lon',
                               exprt_lon_col='lon',
                               exprt_lat_col='lat',
                               sort_by='date',
                               col_funcs=None,
                               xrpt_loc_col_funcs=None,
                               vmin=None,
                               vmax=None,
                               s=0.5,
                               s_exprt_loc=250,
                               cbar_label="Input Observations",
                               cmap='YlGnBu_r',
                               figsize=(15, 15),
                               projection=None,
                               extent=None):

        # TODO: review this method
        # repeating steps used in run to increment over expert locations
        # - plot observations whenever global data changes
        # - plot the local expert location, with color being the number of observations
        # - optionally plot inclusion radius

        # ---
        # checks on attributes and inputs
        # ---

        # expert locations
        assert isinstance(self.expert_locs, pd.DataFrame), \
            f"attr expert_locs is {type(self.expert_locs)}, expected to be DataFrame"

        # data source
        assert self.data.data_source is not None, "'data_source' is None"
        assert isinstance(self.data.data_source, (pd.DataFrame, xr.Dataset, xr.DataArray, pd.HDFStore)), \
            f"'data_source' expected to be " \
            f"(pd.DataFrame, xr.Dataset, xr.DataArray, pd.HDFStore), " \
            f"got: {type(self.data.data_source)}"

        if obs_col is None:
            obs_col = self.data.obs_col

        # projection
        if projection is None:
            projection = ccrs.NorthPolarStereo()
        elif isinstance(projection, str):
            if re.search("north", projection, re.IGNORECASE):
                projection = ccrs.NorthPolarStereo()
                if extent is None:
                    extent = [-180, 180, 60, 90]
            elif re.search("south", projection, re.IGNORECASE):
                projection = ccrs.SouthPolarStereo()
                if extent is None:
                    extent = [-180, 180, -60, -90]
            else:
                raise NotImplementedError(f"projection provide as str: {projection}, not implemented")
        else:
            # TODO: here should check the projection is of the correct instance
            pass

        # copy the expert locations
        xprt_locs = self.expert_locs.copy(True)

        # (optionally) Add columns expert location
        DataLoader.add_cols(xprt_locs, col_func_dict=xrpt_loc_col_funcs)

        # create a dictionary to store result (DataFrame / tables)
        # store_dict = {}
        # prev_params = {}
        count = 0
        df, prev_where = None, None
        # for idx, rl in xprt_locs.iterrows():

        if isinstance(sort_by, str):
            sort_by = [sort_by]
        xprt_locs.sort_values(sort_by, inplace=True)

        # HERE: start PdfPages
        os.makedirs(os.path.dirname(image_file), exist_ok=True)
        with PdfPages(image_file) as pdf:
            plot_count = 0
            for idx in range(len(xprt_locs)):

                # TODO: use log_lines
                print("-" * 30)
                count += 1
                print(f"{count} / {len(xprt_locs)}")

                # select the given expert location
                rl = xprt_locs.iloc[[idx], :]
                print(rl)

                # start timer
                t0 = time.time()

                # ----------------------------
                # (update) global data - from data_source (if need be)
                # ----------------------------

                # TODO: if the prev_where changes - create a new plot, with observations
                # - then for each expert location add the location, color coded by # number of obs
                # - (optional) include the inclusion area

                org_prev_where = prev_where

                df, prev_where = self._update_global_data(df=df,
                                                          global_select=self.data.global_select,
                                                          local_select=self.data.local_select,
                                                          ref_loc=rl,
                                                          prev_where=prev_where)

                if org_prev_where != prev_where:
                    # close any previous plots
                    # save previous plot first?
                    plot_count += 1
                    if plot_count > 1:
                        # save previous fig
                        print(f"plot_count: {plot_count}")
                        plt.tight_layout()
                        pdf.savefig(fig)
                        # plt.show()

                    plt.close()

                    # add / modify the data as need be
                    DataLoader.add_cols(df, col_func_dict=col_funcs)

                    assert lon_col in df, f"lon_col: '{lon_col}' is not in df.columns: {df.columns}"
                    assert lat_col in df, f"lat_col: '{lat_col}' is not in df.columns: {df.columns}"
                    assert obs_col in df, f"obs_col: '{obs_col}' is not in df.columns: {df.columns}"

                    fig, ax = plt.subplots(figsize=figsize,
                                           subplot_kw={'projection': projection})

                    stitle = "\n".join([f"{c}: {rl[c].values[0]}" for c in sort_by])

                    fig.suptitle(stitle)

                    # plot the observations
                    plot_pcolormesh(ax,
                                    lon=df[lon_col],
                                    lat=df[lat_col],
                                    vmin=vmin,
                                    vmax=vmax,
                                    plot_data=df[obs_col],
                                    scatter=True,
                                    s=s,
                                    fig=fig,
                                    cbar_label=cbar_label,
                                    cmap=cmap,
                                    extent=extent)

                    # TODO: allow for histogram as well

                    # fig.suptitle(k)

                # ----------------------------
                # select local data - relative to expert's location - from global data
                # ----------------------------

                # df_local = DataLoader.local_data_select(df,
                #                                         reference_location=rl,
                #                                         local_select=self.data.local_select,
                #                                         verbose=False)
                # print(f"number obs: {len(df_local)}")

                # add expert location as black dot (for now)
                _ = ax.scatter(rl[exprt_lon_col],
                               rl[exprt_lat_col],
                               c="black",
                               # cmap=cmap,
                               # vmin=vmin, vmax=vmax,
                               s=s_exprt_loc,
                               transform=ccrs.PlateCarree(),
                               linewidth=0,
                               rasterized=True)

            # save final figure (?)
            plt.tight_layout()
            pdf.savefig(fig)



def get_results_from_h5file(results_file,
                            global_col_funcs=None,
                            merge_on_expert_locations=True,
                            select_tables=None,
                            table_suffix="",
                            add_suffix_to_table=True,
                            verbose=False):
    """
    Retrieve results from an HDF5 file.

    Parameters
    ----------
    results_file: str
        The location where the results file is saved. Must point to a HDF5 file with the file extension ``.h5``.
    select_tables: list, optional
        A list of table names to select from the HDF5 file.
    global_col_funcs: dict, optional
        A dictionary of column functions to apply to selected tables.
    merge_on_expert_locations: bool, default True
        Whether to merge expert location data with results data.
    table_suffix: str, optional
        A suffix to add to selected table names.
    add_suffix_to_table: bool, default True
        Whether to add the table suffix to selected table names.
    verbose: bool, default False
        Set verbosity.

    Returns
    -------
    tuple:
        A tuple containing two elements:

        1. ``dict``: A dictionary of DataFrames where each table name is the key. \
            This contains the predictions and learned model parameters at every location.
        2. ``list``: A list of configuration dictionaries.

    Notes
    -----
        - This function reads data from an HDF5 file, applies optional column functions, and optionally merges
          expert location data with results data.
        - The ``'select_tables'`` parameter allows you to choose specific tables from the HDF5 file.
        - Column functions specified in ``'global_col_funcs'`` can be applied to selected tables.
        - Expert location data can be merged onto results data if ``'merge_on_expert_locations'`` is set to ``True``.

    """

    if select_tables is not None:
        if add_suffix_to_table:
            select_tables = [f"{table}{table_suffix}" for table in select_tables]

    # TODO: provide a single table_suffix
    # get the configuration file
    # TODO: get the list of configs
    with pd.HDFStore(results_file, mode='r') as store:

        try:
            config_df = store[f'oi_config{table_suffix}'][['config']].drop_duplicates()
            oi_config = [nested_dict_literal_eval(json.loads(c)) for c in config_df['config'].values]
        except Exception as e:
            print(f"issuing getting oi_config{table_suffix}")
            try:
                oi_config = store.get_storer(f'oi_config{table_suffix}').attrs['oi_config']
                oi_config = [nested_dict_literal_eval(oi_config)]
            except Exception as e:
                oi_config = []

    # --
    # read in results, store in dict with table as key
    # --

    print("reading in results")
    with pd.HDFStore(results_file, mode="r") as store:
        # TODO: determine if it's faster to use select_colum - does not have where condition?

        all_keys = [re.sub("^/", "", k ) for k in store.keys()]
        if select_tables is None:
            select_tables = all_keys
            print("getting all tables")
        else:
            print(f"selecting only tables: {select_tables}")

        # dfs = {re.sub("/", "", k): store.select(k, where=None).reset_index()
        #        for k in all_keys}
        dfs = {}
        for k in all_keys:

            if k not in select_tables:
                if verbose:
                    print(f"{k} not in select_tables, skipping")
                continue

            try:
                dfs[re.sub("/", "", k)] = store.select(k, where=None).reset_index()
            except Exception as e:
                print("*" * 70)
                print(f"issue with key: {k}")
                print(e)
                print("*" * 70)

        # modify / add columns using global_col_funcs
        if global_col_funcs is not None:
            print("applying global_col_funcs")
            for k in dfs.keys():
                try:
                    DataLoader.add_cols(df=dfs[k], col_func_dict=global_col_funcs)
                except Exception as e:
                    print(f"Adding/Modifying columns had Exception:{e}\non key/table: {k}")

    # ---
    # expert locations - additional info
    # ---

    expert_locations = None
    # if 'expert_locations' does not exist in result, then (try) to read from file
    # NOTE: this does not handle different table_suffix!
    if f'expert_locs{table_suffix}' not in dfs:
        try:
            expert_locations = []
            for conf in oi_config:
                leoi = LocalExpertOI(expert_loc_config=conf['locations'])
                expert_locations.append(leoi.expert_locs.copy(True))
            expert_locations = pd.concat(expert_locations)
        except Exception as e:
            print(f"in get_results_from_h5file trying read expert_locations from file got Exception:\n{e}")
    else:
        expert_locations = dfs[f'expert_locs{table_suffix}'].copy(True)

    # (optionally) merge on
    if (expert_locations is not None) & (merge_on_expert_locations):

        print("merging on expert location data")
        # get the coordinates columns
        # - try / except to handle legacy format
        try:
            coords_col = oi_config[0]['data']['coords_col']
        except KeyError:
            coords_col = oi_config[0]['input_data']['coords_col']

        for k in dfs.keys():

            if np.in1d(coords_col, dfs[k].columns).all():
                # if there a duplicates in columns suffixes will be added
                dfs[k] = dfs[k].merge(expert_locations,
                                      on=coords_col,
                                      how='left',
                                      suffixes=["", "_expert_location"])
            else:
                print(f"table: '{k}' does not have all coords_col: {coords_col} in columns, "
                      f"not merging on expert_locations")

    else:
        print("expert_locations data will not be merged on results data")

    return dfs, oi_config


if __name__ == "__main__":
    pass<|MERGE_RESOLUTION|>--- conflicted
+++ resolved
@@ -1,6 +1,8 @@
 import gc
 import os
 import re
+import sys
+import importlib
 import warnings
 import time
 import datetime
@@ -138,11 +140,12 @@
     }
 
     def __init__(self,
-                 expert_loc_config = None,
-                 data_config = None,
-                 model_config = None,
-                 pred_loc_config = None,
-                 local_expert_config = None):
+                 expert_loc_config: Union[Dict, ExpertLocsConfig, None] = None,
+                 data_config: Union[Dict, DataConfig, None] = None,
+                 model_config: Union[Dict, ModelConfig, None] = None,
+                 pred_loc_config: Union[Dict, PredictionLocsConfig, None] = None,
+                 local_expert_config: Union[ExperimentConfig, None] = None):
+
         """
         Parameters
         ----------
@@ -160,11 +163,11 @@
 
         Notes
         -----
-        See :doc:`configuration dataclasses <config_classes>` for more details on the 
+        See :doc:`configuration dataclasses <config_classes>` for more details on the
         specific configuration classes.
 
         """
-        
+
         if local_expert_config is not None:
             expert_loc_config = local_expert_config.expert_locs_config.to_dict_with_dataframe()
             data_config = local_expert_config.data_config.to_dict_with_dataframe()
@@ -312,8 +315,15 @@
         # oi_model is a str then expect to be able to import from models
         # TODO: perhaps would like to generalise this a bit more - read models from different modules
         if isinstance(self.model, str):
-            # self.model = getattr(models, self.model)
+            # Default GPSat models can be accessed via `get_model()`
             self.model = get_model(self.model)
+        elif isinstance(self.model, dict):
+            # For custom models, specify a dictionary containing the path to the model and the model name itself
+            model_path = self.model['path_to_model']
+            model_name = self.model['model_name']
+            sys.path.append(model_path)
+            module = importlib.import_module(model_path)
+            self.model = getattr(module, model_name)
 
         # TODO: should these only be set if they are not None?
         self.model_init_params = {} if init_params is None else init_params
@@ -543,11 +553,11 @@
     # @timer
     def load_params(self,
                     model,
-                    ref_loc,
+                    previous=None,
+                    previous_params=None,
                     file=None,
                     param_names=None,
-                    previous=None,
-                    previous_params=None,
+                    ref_loc=None,
                     index_adjust=None,
                     table_suffix="",
                     **param_dict):
@@ -760,7 +770,7 @@
             table_suffix=""):
         """
         Run a full sweep to perform local optimal interpolation at every expert location.
-        The results will be stored in an HDF5 file containing (1) the predictions at each location, 
+        The results will be stored in an HDF5 file containing (1) the predictions at each location,
         (2) parameters of the model at each location, (3) run details such as run times, and
         (4) the full experiment configuration.
 
@@ -969,22 +979,11 @@
             # select local data - relative to expert's location - from global data
             # ----------------------------
 
-<<<<<<< HEAD
-            if self.data.local_select is None:
-                df_local = df
-            else:
-                df_local = DataLoader.local_data_select(df,
-                                                        reference_location=rl,
-                                                        local_select=self.data.local_select,
-                                                        verbose=False)
-            print(f"number obs: {len(df_local)}")
-=======
             df_local = DataLoader.local_data_select(df,
                                                     reference_location=rl,
                                                     local_select=self.data.local_select,
                                                     verbose=False)
             cprint(f"number obs: {len(df_local)}", c="OKCYAN")
->>>>>>> 1206cedd
 
             # if there are too few observations store to 'run_details' (so can skip later) and continue
             if len(df_local) < min_obs:
