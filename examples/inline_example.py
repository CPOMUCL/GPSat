--- conflicted
+++ resolved
@@ -70,13 +70,6 @@
 import pandas as pd
 import matplotlib.pyplot as plt
 from global_land_mask import globe
-<<<<<<< HEAD
-
-# set tensorflow log level to INFO (?) - to reduce output to screen
-os.environ['TF_CPP_MIN_LOG_LEVEL'] = '1'
-
-=======
->>>>>>> 38b9ac9c
 from GPSat import get_data_path, get_parent_path
 from GPSat.dataprepper import DataPrep
 from GPSat.dataloader import DataLoader
