# simple example of using LocalExpertOI class using example data

# HOW TO: generate example input data
# - data/example/ABC.h - run: notebooks/read_raw_data_and_store.ipynb
# - data/example/ABC_binned.zarr - run: notebooks/bin_raw_data.ipynb

# BEFORE RUNNING: Double check the inline config below!

import os

import numpy as np
import pandas as pd

import tensorflow as tf

from PyOptimalInterpolation import get_parent_path, get_data_path
from PyOptimalInterpolation.local_experts import LocalExpertOI

import time

os.environ['TF_CPP_MIN_LOG_LEVEL'] = '1'

# --
# helper functions
# --


print("GPUs:", tf.config.list_physical_devices('GPU'))

pd.set_option("display.max_columns", 200)

# ---
# config
# ---

# parameters for location selection (local_select)
days_ahead = 4
days_behind = 4
incl_rad = 300 * 1000


# REVIEW BELOW: namely results, input_data, local_expert_locations
# oi_config file
oi_config = {
    "results": {
        "dir": get_parent_path("results", "example"),
<<<<<<< HEAD
        "file": f"ABC_binned5.h5"
=======
        "file": f"ABC_binned6.h5"
>>>>>>> c358e192
    },
    "locations": {
        # file path of expert locations
        "file": get_data_path("example", "locations.csv"),
        # columns shall be added or manipulated as follows - are these needed?
        "col_funcs": {
            "date": {"func": "lambda x: x.astype('datetime64[D]')", "col_args": "date"},
            "t": {"func": "lambda x: x.astype('datetime64[D]').astype(int)", "col_args": "date"},
        },
        # (optional) keep only relevant columns - (could keep all?)
        # - should contain coord_col (see data), if more will be added to separate table 'coordinates'
        "keep_cols": ["x", "y", "t", "date", "lon", "lat"],
        # select a subset of expert locations
        "row_select": [
            # select locations with dates in Dec 2018
            {"col": "date", "comp": "==", "val": "2020-03-05"},
            # {"col": "date", "comp": "==", "val": "2020-03-05"},
            # {"col": "date", "comp": "<=", "val": "2020-03-06"},
            {"col": "lat", "comp": ">=", "val": 65},
            {"col": "s", "comp": ">=", "val": 0.15}
        ],
        # (optional) - sort locations by some column
        "sort_by": "date"
    },
    "data": {
        "data_source": get_data_path("example", f"ABC_binned.zarr"),
        "col_funcs": {
            "date": {"func": "lambda x: x.astype('datetime64[D]')", "col_args": "date"},
            "t": {"func": "lambda x: x.astype('datetime64[D]').astype(int)", "col_args": "date"}
        },
        "obs_col": "obs",
        "coords_col": ['x', 'y', 't'],
        "local_select": [
            {"col": "t", "comp": "<=", "val": days_ahead},
            {"col": "t", "comp": ">=", "val": -days_behind},
            {"col": ["x", "y"], "comp": "<", "val": incl_rad}
        ],
        # (optional) - read in a subset of data from data_source (rather than reading all into memory)
        "global_select": [
            {"col": "lat", "comp": ">=", "val": 60},
            {"loc_col": "t", "src_col": "date", "func": "lambda x,y: np.datetime64(pd.to_datetime(x+y, unit='D'))"}
        ]

    },
    "model": {
        # "model": "PyOptimalInterpolation.models.GPflowGPRModel",
        "oi_model": "GPflowGPRModel",
        # (optional) extract parameters to provide when initialising oi_model
        "init_params": {
            "coords_scale": [50000, 50000, 1],
            "obs_mean": None
        },
        # (optional) load/set parameters - either specify directly or read from file
        # "load_params": {
        #     # read from results file? or could be another
        #     "file": get_parent_path("results", "example", f"ABC_binned5.h5"),
        #     # parameters from the reference location will be fetched
        #     # - index_adjust allows for a shift
        #     "index_adjust": {"t": {"func": "lambda x: x-1"}}
        # },
        "constraints": {
            "lengthscales": {
                "low": [1e-8, 1e-8, 1e-8], # Make sure to set lower bound to > 0 for scikit
                "high": [2 * incl_rad, 2 * incl_rad, days_ahead + days_behind + 1]
            }
        }
    },
    # prediction location - optional - if not specified / provided will default to expert location
    "pred_loc": {
        "method": "shift_arrays",
        # make predictions in every 1km on evenly spaced grid
        "x": [-10000., -9000., -8000., -7000., -6000., -5000., -4000.,
              -3000., -2000., -1000., 0., 1000., 2000., 3000.,
              4000., 5000., 6000., 7000., 8000., 9000., 10000.],
        "y": [-10000., -9000., -8000., -7000., -6000., -5000., -4000.,
              -3000., -2000., -1000., 0., 1000., 2000., 3000.,
              4000., 5000., 6000., 7000., 8000., 9000., 10000.]
    },
    # DEBUGGING: shouldn't skip model params - only skip misc (?)
    "skip_valid_checks_on": ['pred_loc'],
    "misc": {
        "store_every": 10,
    }
}

# -----
# (extract) parameters
# ------

results = oi_config['results']

# # TODO: all "skip_valid_checks_on" in config just to be a str -> convert to list
skip_valid_checks_on = ["skip_valid_checks_on"] + oi_config.get("skip_valid_checks_on", [])

# misc
misc = oi_config.get("misc", {})
store_every = misc.get("store_every", 10)

# --------
# initialise LocalExpertOI object
# --------

locexp = LocalExpertOI(locations=oi_config['locations'],
                       data=oi_config['data'],
                       model=oi_config['model'],
                       pred_loc=oi_config.get("pred_loc", None))

# ----------------
# Increment over the expert locations
# ----------------

store_path = os.path.join(results['dir'], results['file'])

start = time.time()

locexp.run(store_path=store_path,
           store_every=store_every,
           check_config_compatible=True,
           skip_valid_checks_on=skip_valid_checks_on)

end = time.time()

print("--"*10)
print(f"Total run time: {end-start} seconds")
print("--"*10)
<|MERGE_RESOLUTION|>--- conflicted
+++ resolved
@@ -44,11 +44,7 @@
 oi_config = {
     "results": {
         "dir": get_parent_path("results", "example"),
-<<<<<<< HEAD
         "file": f"ABC_binned5.h5"
-=======
-        "file": f"ABC_binned6.h5"
->>>>>>> c358e192
     },
     "locations": {
         # file path of expert locations
